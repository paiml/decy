//! Borrow code generation from ownership inference.
//!
//! This module generates Rust borrow syntax (&T, &mut T) from ownership
//! inference results, transforming C pointers into safe Rust references.

use crate::inference::OwnershipInference;
use decy_hir::{HirFunction, HirParameter, HirType};
use std::collections::HashMap;

/// Borrow code generator.
///
/// Transforms HIR based on ownership inference to generate
/// idiomatic Rust borrow code.
#[derive(Debug)]
pub struct BorrowGenerator;

impl BorrowGenerator {
    /// Create a new borrow generator.
    pub fn new() -> Self {
        Self
    }

    /// Transform a HIR type based on ownership inference.
    ///
    /// Converts C pointer types to appropriate Rust borrow types:
    /// - Owning pointers → `Box<T>` (already handled by Box transformer)
    /// - ImmutableBorrow → &T
    /// - MutableBorrow → &mut T
    /// - Unknown → *mut T (falls back to raw pointer)
    ///
    /// DECY-041: For now, keep all pointers as raw pointers to support pointer arithmetic.
    /// Future: Detect when references are safe and when raw pointers are needed.
    pub fn transform_type(
        &self,
        hir_type: &HirType,
        _variable_name: &str,
        _inferences: &HashMap<String, OwnershipInference>,
    ) -> HirType {
        match hir_type {
            HirType::Pointer(inner) => {
                // DECY-041: Keep all pointers as raw pointers for now
                // This allows pointer arithmetic to work correctly.
                // In the future, we can be more sophisticated and only use
                // raw pointers when pointer arithmetic is detected.
                HirType::Pointer(inner.clone())

                // Original logic (disabled for DECY-041):
                // Look up ownership inference for this variable
                // if let Some(inference) = inferences.get(variable_name) {
                //     match inference.kind {
                //         OwnershipKind::Owning => {
                //             // Owning pointers become Box<T>
                //             HirType::Box(inner.clone())
                //         }
                //         OwnershipKind::ImmutableBorrow => {
                //             // Immutable borrows become &T
                //             HirType::Reference {
                //                 inner: inner.clone(),
                //                 mutable: false,
                //             }
                //         }
                //         OwnershipKind::MutableBorrow => {
                //             // Mutable borrows become &mut T
                //             HirType::Reference {
                //                 inner: inner.clone(),
                //                 mutable: true,
                //             }
                //         }
                //         OwnershipKind::Unknown => {
                //             // Unknown cases fall back to raw pointer
                //             HirType::Pointer(inner.clone())
                //         }
                //     }
                // } else {
                //     // No inference available, keep as pointer
                //     HirType::Pointer(inner.clone())
                // }
            }
            // Non-pointer types remain unchanged
            _ => hir_type.clone(),
        }
    }

    /// Transform function parameters based on ownership inference.
    ///
    /// Converts pointer parameters to appropriate borrow types.
    pub fn transform_parameters(
        &self,
        params: &[HirParameter],
        inferences: &HashMap<String, OwnershipInference>,
    ) -> Vec<HirParameter> {
        params
            .iter()
            .map(|param| {
                let transformed_type =
                    self.transform_type(param.param_type(), param.name(), inferences);
                HirParameter::new(param.name().to_string(), transformed_type)
            })
            .collect()
    }

    /// Transform a function signature based on ownership inference.
    ///
    /// Returns a new HirFunction with transformed parameter types and body.
    /// DECY-070: Also transforms pointer arithmetic to safe slice indexing.
    /// DECY-072: Transforms array parameters to safe slice parameters.
    pub fn transform_function(
        &self,
        func: &HirFunction,
        inferences: &HashMap<String, OwnershipInference>,
    ) -> HirFunction {
        // DECY-072: Build dataflow graph to detect array parameters
        let dataflow_analyzer = crate::dataflow::DataflowAnalyzer::new();
        let dataflow_graph = dataflow_analyzer.analyze(func);

        // DECY-072: Transform parameters with array detection
        let (transformed_params, length_params_to_remove) = self
            .transform_parameters_with_array_detection(
                func.parameters(),
                inferences,
                &dataflow_graph,
            );

        // DECY-070 + DECY-072: Transform function body
        // - Convert pointer arithmetic to SliceIndex (DECY-070)
        // - Replace length param usage with arr.len() (DECY-072)
        let transformed_body = func
            .body()
            .iter()
            .map(|stmt| {
                self.transform_statement_with_length_replacement(
                    stmt,
                    inferences,
                    &length_params_to_remove,
                )
            })
            .collect();

        HirFunction::new_with_body(
            func.name().to_string(),
            func.return_type().clone(),
            transformed_params,
            transformed_body,
        )
    }

    /// Transform parameters with array parameter detection.
    /// DECY-072: Detects array parameters and transforms them to slices.
    /// Returns (transformed_params, length_params_to_remove)
    fn transform_parameters_with_array_detection(
        &self,
        params: &[HirParameter],
        inferences: &HashMap<String, OwnershipInference>,
        dataflow_graph: &crate::dataflow::DataflowGraph,
    ) -> (Vec<HirParameter>, HashMap<String, String>) {
        let mut transformed_params = Vec::new();
        let mut length_params_to_remove = HashMap::new(); // length_param_name -> array_param_name
        let mut skip_next = false;

        for (i, param) in params.iter().enumerate() {
            if skip_next {
                skip_next = false;
                continue;
            }

            // Check if this is an array parameter
            if let Some(true) = dataflow_graph.is_array_parameter(param.name()) {
                // This is an array parameter!
                // Transform pointer to slice type
                let slice_type = self.transform_to_slice_type(
                    param.param_type(),
                    param.name(),
                    inferences,
                    dataflow_graph,
                );
                transformed_params.push(HirParameter::new(param.name().to_string(), slice_type));

                // Check if next parameter is the length parameter
                if i + 1 < params.len() {
                    let next_param = &params[i + 1];
                    if matches!(next_param.param_type(), HirType::Int) {
                        // This is the length parameter - skip it and record the mapping
                        length_params_to_remove
                            .insert(next_param.name().to_string(), param.name().to_string());
                        skip_next = true;
                    }
                }
            } else {
                // Not an array parameter - keep as is (with normal transformation)
                let transformed_type =
                    self.transform_type(param.param_type(), param.name(), inferences);
                transformed_params.push(HirParameter::new(
                    param.name().to_string(),
                    transformed_type,
                ));
            }
        }

        (transformed_params, length_params_to_remove)
    }

    /// Transform a pointer type to a slice type for array parameters.
    /// DECY-072: Determines mutability by checking if parameter is modified in function body.
    fn transform_to_slice_type(
        &self,
        hir_type: &HirType,
        var_name: &str,
        _inferences: &HashMap<String, OwnershipInference>,
        dataflow_graph: &crate::dataflow::DataflowGraph,
    ) -> HirType {
        if let HirType::Pointer(inner) = hir_type {
            // Check if this parameter is mutated in the function body
            let is_mutable = self.is_parameter_mutated(var_name, dataflow_graph);

            // Create slice type: &[T] or &mut [T]
            HirType::Reference {
                inner: Box::new(HirType::Vec(inner.clone())), // Use Vec as internal representation for slice
                mutable: is_mutable,
            }
        } else {
            hir_type.clone()
        }
    }

    /// Check if a parameter is mutated in the function body.
    /// DECY-072: Scans for ArrayIndexAssignment statements that modify the parameter.
    fn is_parameter_mutated(
        &self,
        var_name: &str,
        dataflow_graph: &crate::dataflow::DataflowGraph,
    ) -> bool {
        dataflow_graph
            .body()
            .iter()
            .any(|stmt| self.statement_mutates_variable(stmt, var_name))
    }

    /// Recursively check if a statement mutates a variable.
    #[allow(clippy::only_used_in_recursion)]
    fn statement_mutates_variable(&self, stmt: &decy_hir::HirStatement, var_name: &str) -> bool {
        use decy_hir::HirStatement;

        match stmt {
            HirStatement::ArrayIndexAssignment { array, .. } => {
                // Check if the array being modified is our variable
                matches!(&**array, decy_hir::HirExpression::Variable(name) if name == var_name)
            }
            HirStatement::DerefAssignment { target, .. } => {
                // Check if dereferencing our variable
                matches!(target, decy_hir::HirExpression::Variable(name) if name == var_name)
            }
            HirStatement::If {
                then_block,
                else_block,
                ..
            } => {
                then_block
                    .iter()
                    .any(|s| self.statement_mutates_variable(s, var_name))
                    || else_block
                        .as_ref()
                        .map(|stmts| {
                            stmts
                                .iter()
                                .any(|s| self.statement_mutates_variable(s, var_name))
                        })
                        .unwrap_or(false)
            }
            HirStatement::While { body, .. } | HirStatement::For { body, .. } => body
                .iter()
                .any(|s| self.statement_mutates_variable(s, var_name)),
            HirStatement::Switch {
                cases,
                default_case,
                ..
            } => {
                cases.iter().any(|case| {
                    case.body
                        .iter()
                        .any(|s| self.statement_mutates_variable(s, var_name))
                }) || default_case
                    .as_ref()
                    .map(|stmts| {
                        stmts
                            .iter()
                            .any(|s| self.statement_mutates_variable(s, var_name))
                    })
                    .unwrap_or(false)
            }
            _ => false,
        }
    }

    /// Transform a statement with length parameter replacement.
    /// DECY-072: Replaces uses of length parameters with arr.len() calls.
    fn transform_statement_with_length_replacement(
        &self,
        stmt: &decy_hir::HirStatement,
        inferences: &HashMap<String, OwnershipInference>,
        length_params_to_remove: &HashMap<String, String>,
    ) -> decy_hir::HirStatement {
        use decy_hir::HirStatement;

        match stmt {
<<<<<<< HEAD
            HirStatement::Return(expr_opt) => HirStatement::Return(
                expr_opt
                    .as_ref()
                    .map(|e| self.transform_expression(e, inferences)),
            ),
=======
            HirStatement::Return(expr_opt) => HirStatement::Return(expr_opt.as_ref().map(|e| {
                self.transform_expression_with_length_replacement(
                    e,
                    inferences,
                    length_params_to_remove,
                )
            })),
>>>>>>> d2191c30
            HirStatement::Assignment { target, value } => HirStatement::Assignment {
                target: target.clone(),
                value: self.transform_expression_with_length_replacement(
                    value,
                    inferences,
                    length_params_to_remove,
                ),
            },
            HirStatement::DerefAssignment { target, value } => HirStatement::DerefAssignment {
                target: self.transform_expression_with_length_replacement(
                    target,
                    inferences,
                    length_params_to_remove,
                ),
                value: self.transform_expression_with_length_replacement(
                    value,
                    inferences,
                    length_params_to_remove,
                ),
            },
            HirStatement::ArrayIndexAssignment {
                array,
                index,
                value,
            } => HirStatement::ArrayIndexAssignment {
                array: Box::new(self.transform_expression_with_length_replacement(
                    array,
                    inferences,
                    length_params_to_remove,
                )),
                index: Box::new(self.transform_expression_with_length_replacement(
                    index,
                    inferences,
                    length_params_to_remove,
                )),
                value: self.transform_expression_with_length_replacement(
                    value,
                    inferences,
                    length_params_to_remove,
                ),
            },
            HirStatement::FieldAssignment {
                object,
                field,
                value,
            } => HirStatement::FieldAssignment {
                object: self.transform_expression_with_length_replacement(
                    object,
                    inferences,
                    length_params_to_remove,
                ),
                field: field.clone(),
                value: self.transform_expression_with_length_replacement(
                    value,
                    inferences,
                    length_params_to_remove,
                ),
            },
            HirStatement::If {
                condition,
                then_block,
                else_block,
            } => HirStatement::If {
                condition: self.transform_expression_with_length_replacement(
                    condition,
                    inferences,
                    length_params_to_remove,
                ),
                then_block: then_block
                    .iter()
                    .map(|s| {
                        self.transform_statement_with_length_replacement(
                            s,
                            inferences,
                            length_params_to_remove,
                        )
                    })
                    .collect(),
                else_block: else_block.as_ref().map(|stmts| {
                    stmts
                        .iter()
                        .map(|s| {
                            self.transform_statement_with_length_replacement(
                                s,
                                inferences,
                                length_params_to_remove,
                            )
                        })
                        .collect()
                }),
            },
<<<<<<< HEAD
            HirStatement::ArrayIndexAssignment {
                array,
                index,
                value,
            } => HirStatement::ArrayIndexAssignment {
                array: Box::new(self.transform_expression(array, inferences)),
                index: Box::new(self.transform_expression(index, inferences)),
                value: self.transform_expression(value, inferences),
            },
            HirStatement::FieldAssignment {
                object,
                field,
                value,
            } => HirStatement::FieldAssignment {
                object: self.transform_expression(object, inferences),
                field: field.clone(),
                value: self.transform_expression(value, inferences),
            },
            HirStatement::If {
                condition,
                then_block,
                else_block,
            } => HirStatement::If {
                condition: self.transform_expression(condition, inferences),
                then_block: then_block
                    .iter()
                    .map(|s| self.transform_statement(s, inferences))
                    .collect(),
                else_block: else_block.as_ref().map(|stmts| {
                    stmts
                        .iter()
                        .map(|s| self.transform_statement(s, inferences))
                        .collect()
                }),
            },
            HirStatement::While { condition, body } => HirStatement::While {
                condition: self.transform_expression(condition, inferences),
                body: body
                    .iter()
                    .map(|s| self.transform_statement(s, inferences))
=======
            HirStatement::While { condition, body } => HirStatement::While {
                condition: self.transform_expression_with_length_replacement(
                    condition,
                    inferences,
                    length_params_to_remove,
                ),
                body: body
                    .iter()
                    .map(|s| {
                        self.transform_statement_with_length_replacement(
                            s,
                            inferences,
                            length_params_to_remove,
                        )
                    })
>>>>>>> d2191c30
                    .collect(),
            },
            HirStatement::For {
                init,
                condition,
                increment,
                body,
            } => HirStatement::For {
<<<<<<< HEAD
                init: init
                    .as_ref()
                    .map(|s| Box::new(self.transform_statement(s, inferences))),
                condition: self.transform_expression(condition, inferences),
                increment: increment
                    .as_ref()
                    .map(|s| Box::new(self.transform_statement(s, inferences))),
                body: body
                    .iter()
                    .map(|s| self.transform_statement(s, inferences))
=======
                init: init.as_ref().map(|s| {
                    Box::new(self.transform_statement_with_length_replacement(
                        s,
                        inferences,
                        length_params_to_remove,
                    ))
                }),
                condition: self.transform_expression_with_length_replacement(
                    condition,
                    inferences,
                    length_params_to_remove,
                ),
                increment: increment.as_ref().map(|s| {
                    Box::new(self.transform_statement_with_length_replacement(
                        s,
                        inferences,
                        length_params_to_remove,
                    ))
                }),
                body: body
                    .iter()
                    .map(|s| {
                        self.transform_statement_with_length_replacement(
                            s,
                            inferences,
                            length_params_to_remove,
                        )
                    })
>>>>>>> d2191c30
                    .collect(),
            },
            HirStatement::Switch {
                condition,
                cases,
                default_case,
            } => HirStatement::Switch {
<<<<<<< HEAD
                condition: self.transform_expression(condition, inferences),
=======
                condition: self.transform_expression_with_length_replacement(
                    condition,
                    inferences,
                    length_params_to_remove,
                ),
>>>>>>> d2191c30
                cases: cases
                    .iter()
                    .map(|case| decy_hir::SwitchCase {
                        value: case.value.clone(),
                        body: case
                            .body
                            .iter()
<<<<<<< HEAD
                            .map(|s| self.transform_statement(s, inferences))
=======
                            .map(|s| {
                                self.transform_statement_with_length_replacement(
                                    s,
                                    inferences,
                                    length_params_to_remove,
                                )
                            })
>>>>>>> d2191c30
                            .collect(),
                    })
                    .collect(),
                default_case: default_case.as_ref().map(|stmts| {
                    stmts
                        .iter()
<<<<<<< HEAD
                        .map(|s| self.transform_statement(s, inferences))
=======
                        .map(|s| {
                            self.transform_statement_with_length_replacement(
                                s,
                                inferences,
                                length_params_to_remove,
                            )
                        })
>>>>>>> d2191c30
                        .collect()
                }),
            },
            HirStatement::Free { pointer } => HirStatement::Free {
                pointer: self.transform_expression_with_length_replacement(
                    pointer,
                    inferences,
                    length_params_to_remove,
                ),
            },
            HirStatement::Expression(expr) => {
<<<<<<< HEAD
                HirStatement::Expression(self.transform_expression(expr, inferences))
=======
                HirStatement::Expression(self.transform_expression_with_length_replacement(
                    expr,
                    inferences,
                    length_params_to_remove,
                ))
>>>>>>> d2191c30
            }
            HirStatement::VariableDeclaration {
                name,
                var_type,
                initializer,
            } => HirStatement::VariableDeclaration {
                name: name.clone(),
                var_type: var_type.clone(),
<<<<<<< HEAD
                initializer: initializer
                    .as_ref()
                    .map(|e| self.transform_expression(e, inferences)),
=======
                initializer: initializer.as_ref().map(|e| {
                    self.transform_expression_with_length_replacement(
                        e,
                        inferences,
                        length_params_to_remove,
                    )
                }),
>>>>>>> d2191c30
            },
            // Statements that don't contain expressions
            HirStatement::Break | HirStatement::Continue => stmt.clone(),
        }
    }

<<<<<<< HEAD
    /// Transform an expression, detecting and converting pointer arithmetic to SliceIndex.
    /// DECY-070: Converts *(ptr + offset) to SliceIndex { slice: ptr, index: offset }
    #[allow(clippy::only_used_in_recursion)]
    fn transform_expression(
=======
    /// Transform an expression with length parameter replacement.
    /// DECY-072: Replaces length parameter variable usage with arr.len() calls.
    fn transform_expression_with_length_replacement(
        &self,
        expr: &decy_hir::HirExpression,
        inferences: &HashMap<String, OwnershipInference>,
        length_params_to_remove: &HashMap<String, String>,
    ) -> decy_hir::HirExpression {
        use decy_hir::HirExpression;

        // First check if this variable is a length parameter that should be replaced
        if let HirExpression::Variable(var_name) = expr {
            if let Some(array_name) = length_params_to_remove.get(var_name) {
                // Replace length variable with arr.len() call
                return HirExpression::StringMethodCall {
                    receiver: Box::new(HirExpression::Variable(array_name.clone())),
                    method: "len".to_string(),
                    arguments: vec![],
                };
            }
        }

        // Then do the normal pointer arithmetic transformation (DECY-070)
        // But we need to recursively transform children with length replacement!
        self.transform_expression_recursive_with_length(expr, inferences, length_params_to_remove)
    }

    /// Recursively transform expression with both pointer arithmetic AND length replacement.
    /// DECY-072: This ensures length replacement happens in nested expressions.
    fn transform_expression_recursive_with_length(
>>>>>>> d2191c30
        &self,
        expr: &decy_hir::HirExpression,
        inferences: &HashMap<String, OwnershipInference>,
        length_params_to_remove: &HashMap<String, String>,
    ) -> decy_hir::HirExpression {
        use decy_hir::{BinaryOperator, HirExpression};

        // DECY-070: Detect pointer arithmetic pattern: *(ptr + offset) or *(ptr - offset)
        if let HirExpression::Dereference(inner) = expr {
            if let HirExpression::BinaryOp { op, left, right } = &**inner {
                if matches!(op, BinaryOperator::Add | BinaryOperator::Subtract) {
                    if let HirExpression::Variable(var_name) = &**left {
                        if let Some(inference) = inferences.get(var_name) {
                            if let crate::inference::OwnershipKind::ArrayPointer {
                                element_type,
                                ..
                            } = &inference.kind
                            {
<<<<<<< HEAD
                                // Transform to SliceIndex!
                                let index_expr = if matches!(op, BinaryOperator::Subtract) {
                                    // For subtraction, negate the offset: ptr - 2 becomes ptr[-2]
                                    // But Rust doesn't support negative indexing, so we'll just use the offset as-is
                                    // Runtime checks will catch out-of-bounds access
                                    self.transform_expression(right, inferences)
                                } else {
                                    self.transform_expression(right, inferences)
                                };
=======
                                // Transform the offset expression (same for both add and subtract)
                                let index_expr = self.transform_expression_with_length_replacement(
                                    right,
                                    inferences,
                                    length_params_to_remove,
                                );
>>>>>>> d2191c30

                                return HirExpression::SliceIndex {
                                    slice: Box::new(HirExpression::Variable(var_name.clone())),
                                    index: Box::new(index_expr),
                                    element_type: element_type.clone(),
                                };
                            }
                        }
                    }
                }
            }
        }

        // Recursively transform child expressions
        match expr {
            HirExpression::Dereference(inner) => HirExpression::Dereference(Box::new(
                self.transform_expression_with_length_replacement(
                    inner,
                    inferences,
                    length_params_to_remove,
                ),
            )),
            HirExpression::AddressOf(inner) => HirExpression::AddressOf(Box::new(
                self.transform_expression_with_length_replacement(
                    inner,
                    inferences,
                    length_params_to_remove,
                ),
            )),
            HirExpression::UnaryOp { op, operand } => HirExpression::UnaryOp {
                op: *op,
                operand: Box::new(self.transform_expression_with_length_replacement(
                    operand,
                    inferences,
                    length_params_to_remove,
                )),
            },
            HirExpression::BinaryOp { op, left, right } => HirExpression::BinaryOp {
                op: *op,
                left: Box::new(self.transform_expression_with_length_replacement(
                    left,
                    inferences,
                    length_params_to_remove,
                )),
                right: Box::new(self.transform_expression_with_length_replacement(
                    right,
                    inferences,
                    length_params_to_remove,
                )),
            },
            HirExpression::FunctionCall {
                function,
                arguments,
            } => HirExpression::FunctionCall {
                function: function.clone(),
                arguments: arguments
                    .iter()
                    .map(|arg| {
                        self.transform_expression_with_length_replacement(
                            arg,
                            inferences,
                            length_params_to_remove,
                        )
                    })
                    .collect(),
            },
            HirExpression::FieldAccess { object, field } => HirExpression::FieldAccess {
<<<<<<< HEAD
                object: Box::new(self.transform_expression(object, inferences)),
=======
                object: Box::new(self.transform_expression_with_length_replacement(
                    object,
                    inferences,
                    length_params_to_remove,
                )),
>>>>>>> d2191c30
                field: field.clone(),
            },
            HirExpression::PointerFieldAccess { pointer, field } => {
                HirExpression::PointerFieldAccess {
<<<<<<< HEAD
                    pointer: Box::new(self.transform_expression(pointer, inferences)),
=======
                    pointer: Box::new(self.transform_expression_with_length_replacement(
                        pointer,
                        inferences,
                        length_params_to_remove,
                    )),
>>>>>>> d2191c30
                    field: field.clone(),
                }
            }
            HirExpression::ArrayIndex { array, index } => HirExpression::ArrayIndex {
                array: Box::new(self.transform_expression_with_length_replacement(
                    array,
                    inferences,
                    length_params_to_remove,
                )),
                index: Box::new(self.transform_expression_with_length_replacement(
                    index,
                    inferences,
                    length_params_to_remove,
                )),
            },
            HirExpression::Cast {
                expr: cast_expr,
                target_type,
            } => HirExpression::Cast {
<<<<<<< HEAD
                expr: Box::new(self.transform_expression(cast_expr, inferences)),
=======
                expr: Box::new(self.transform_expression_with_length_replacement(
                    cast_expr,
                    inferences,
                    length_params_to_remove,
                )),
>>>>>>> d2191c30
                target_type: target_type.clone(),
            },
            HirExpression::CompoundLiteral {
                literal_type,
                initializers,
            } => HirExpression::CompoundLiteral {
                literal_type: literal_type.clone(),
                initializers: initializers
                    .iter()
                    .map(|init| {
                        self.transform_expression_with_length_replacement(
                            init,
                            inferences,
                            length_params_to_remove,
                        )
                    })
                    .collect(),
            },
<<<<<<< HEAD
            HirExpression::IsNotNull(inner) => {
                HirExpression::IsNotNull(Box::new(self.transform_expression(inner, inferences)))
            }
=======
            HirExpression::IsNotNull(inner) => HirExpression::IsNotNull(Box::new(
                self.transform_expression_with_length_replacement(
                    inner,
                    inferences,
                    length_params_to_remove,
                ),
            )),
>>>>>>> d2191c30
            HirExpression::Calloc {
                count,
                element_type,
            } => HirExpression::Calloc {
<<<<<<< HEAD
                count: Box::new(self.transform_expression(count, inferences)),
=======
                count: Box::new(self.transform_expression_with_length_replacement(
                    count,
                    inferences,
                    length_params_to_remove,
                )),
>>>>>>> d2191c30
                element_type: element_type.clone(),
            },
            HirExpression::Malloc { size } => HirExpression::Malloc {
                size: Box::new(self.transform_expression_with_length_replacement(
                    size,
                    inferences,
                    length_params_to_remove,
                )),
            },
            HirExpression::Realloc { pointer, new_size } => HirExpression::Realloc {
                pointer: Box::new(self.transform_expression_with_length_replacement(
                    pointer,
                    inferences,
                    length_params_to_remove,
                )),
                new_size: Box::new(self.transform_expression_with_length_replacement(
                    new_size,
                    inferences,
                    length_params_to_remove,
                )),
            },
            HirExpression::StringMethodCall {
                receiver,
                method,
                arguments,
            } => HirExpression::StringMethodCall {
                receiver: Box::new(self.transform_expression_with_length_replacement(
                    receiver,
                    inferences,
                    length_params_to_remove,
                )),
                method: method.clone(),
                arguments: arguments
                    .iter()
                    .map(|arg| {
                        self.transform_expression_with_length_replacement(
                            arg,
                            inferences,
                            length_params_to_remove,
                        )
                    })
                    .collect(),
            },
            HirExpression::SliceIndex {
                slice,
                index,
                element_type,
            } => HirExpression::SliceIndex {
                slice: Box::new(self.transform_expression_with_length_replacement(
                    slice,
                    inferences,
                    length_params_to_remove,
                )),
                index: Box::new(self.transform_expression_with_length_replacement(
                    index,
                    inferences,
                    length_params_to_remove,
                )),
                element_type: element_type.clone(),
            },
<<<<<<< HEAD
            HirExpression::StringMethodCall {
                receiver,
                method,
                arguments,
            } => HirExpression::StringMethodCall {
                receiver: Box::new(self.transform_expression(receiver, inferences)),
                method: method.clone(),
                arguments: arguments
                    .iter()
                    .map(|arg| self.transform_expression(arg, inferences))
                    .collect(),
            },
            HirExpression::SliceIndex {
                slice,
                index,
                element_type,
            } => {
                // SliceIndex expressions are already safe - just transform children
                HirExpression::SliceIndex {
                    slice: Box::new(self.transform_expression(slice, inferences)),
                    index: Box::new(self.transform_expression(index, inferences)),
                    element_type: element_type.clone(),
                }
            }
=======
>>>>>>> d2191c30
            // Leaf expressions - no transformation needed
            HirExpression::IntLiteral(_)
            | HirExpression::StringLiteral(_)
            | HirExpression::Variable(_)
            | HirExpression::Sizeof { .. }
            | HirExpression::NullLiteral => expr.clone(),
        }
    }
}

impl Default for BorrowGenerator {
    fn default() -> Self {
        Self::new()
    }
}

#[cfg(test)]
#[path = "borrow_gen_tests.rs"]
mod borrow_gen_tests;<|MERGE_RESOLUTION|>--- conflicted
+++ resolved
@@ -302,13 +302,6 @@
         use decy_hir::HirStatement;
 
         match stmt {
-<<<<<<< HEAD
-            HirStatement::Return(expr_opt) => HirStatement::Return(
-                expr_opt
-                    .as_ref()
-                    .map(|e| self.transform_expression(e, inferences)),
-            ),
-=======
             HirStatement::Return(expr_opt) => HirStatement::Return(expr_opt.as_ref().map(|e| {
                 self.transform_expression_with_length_replacement(
                     e,
@@ -316,7 +309,6 @@
                     length_params_to_remove,
                 )
             })),
->>>>>>> d2191c30
             HirStatement::Assignment { target, value } => HirStatement::Assignment {
                 target: target.clone(),
                 value: self.transform_expression_with_length_replacement(
@@ -408,48 +400,6 @@
                         .collect()
                 }),
             },
-<<<<<<< HEAD
-            HirStatement::ArrayIndexAssignment {
-                array,
-                index,
-                value,
-            } => HirStatement::ArrayIndexAssignment {
-                array: Box::new(self.transform_expression(array, inferences)),
-                index: Box::new(self.transform_expression(index, inferences)),
-                value: self.transform_expression(value, inferences),
-            },
-            HirStatement::FieldAssignment {
-                object,
-                field,
-                value,
-            } => HirStatement::FieldAssignment {
-                object: self.transform_expression(object, inferences),
-                field: field.clone(),
-                value: self.transform_expression(value, inferences),
-            },
-            HirStatement::If {
-                condition,
-                then_block,
-                else_block,
-            } => HirStatement::If {
-                condition: self.transform_expression(condition, inferences),
-                then_block: then_block
-                    .iter()
-                    .map(|s| self.transform_statement(s, inferences))
-                    .collect(),
-                else_block: else_block.as_ref().map(|stmts| {
-                    stmts
-                        .iter()
-                        .map(|s| self.transform_statement(s, inferences))
-                        .collect()
-                }),
-            },
-            HirStatement::While { condition, body } => HirStatement::While {
-                condition: self.transform_expression(condition, inferences),
-                body: body
-                    .iter()
-                    .map(|s| self.transform_statement(s, inferences))
-=======
             HirStatement::While { condition, body } => HirStatement::While {
                 condition: self.transform_expression_with_length_replacement(
                     condition,
@@ -465,7 +415,6 @@
                             length_params_to_remove,
                         )
                     })
->>>>>>> d2191c30
                     .collect(),
             },
             HirStatement::For {
@@ -474,18 +423,6 @@
                 increment,
                 body,
             } => HirStatement::For {
-<<<<<<< HEAD
-                init: init
-                    .as_ref()
-                    .map(|s| Box::new(self.transform_statement(s, inferences))),
-                condition: self.transform_expression(condition, inferences),
-                increment: increment
-                    .as_ref()
-                    .map(|s| Box::new(self.transform_statement(s, inferences))),
-                body: body
-                    .iter()
-                    .map(|s| self.transform_statement(s, inferences))
-=======
                 init: init.as_ref().map(|s| {
                     Box::new(self.transform_statement_with_length_replacement(
                         s,
@@ -514,7 +451,6 @@
                             length_params_to_remove,
                         )
                     })
->>>>>>> d2191c30
                     .collect(),
             },
             HirStatement::Switch {
@@ -522,15 +458,11 @@
                 cases,
                 default_case,
             } => HirStatement::Switch {
-<<<<<<< HEAD
-                condition: self.transform_expression(condition, inferences),
-=======
                 condition: self.transform_expression_with_length_replacement(
                     condition,
                     inferences,
                     length_params_to_remove,
                 ),
->>>>>>> d2191c30
                 cases: cases
                     .iter()
                     .map(|case| decy_hir::SwitchCase {
@@ -538,9 +470,6 @@
                         body: case
                             .body
                             .iter()
-<<<<<<< HEAD
-                            .map(|s| self.transform_statement(s, inferences))
-=======
                             .map(|s| {
                                 self.transform_statement_with_length_replacement(
                                     s,
@@ -548,16 +477,12 @@
                                     length_params_to_remove,
                                 )
                             })
->>>>>>> d2191c30
                             .collect(),
                     })
                     .collect(),
                 default_case: default_case.as_ref().map(|stmts| {
                     stmts
                         .iter()
-<<<<<<< HEAD
-                        .map(|s| self.transform_statement(s, inferences))
-=======
                         .map(|s| {
                             self.transform_statement_with_length_replacement(
                                 s,
@@ -565,7 +490,6 @@
                                 length_params_to_remove,
                             )
                         })
->>>>>>> d2191c30
                         .collect()
                 }),
             },
@@ -577,15 +501,11 @@
                 ),
             },
             HirStatement::Expression(expr) => {
-<<<<<<< HEAD
-                HirStatement::Expression(self.transform_expression(expr, inferences))
-=======
                 HirStatement::Expression(self.transform_expression_with_length_replacement(
                     expr,
                     inferences,
                     length_params_to_remove,
                 ))
->>>>>>> d2191c30
             }
             HirStatement::VariableDeclaration {
                 name,
@@ -594,11 +514,6 @@
             } => HirStatement::VariableDeclaration {
                 name: name.clone(),
                 var_type: var_type.clone(),
-<<<<<<< HEAD
-                initializer: initializer
-                    .as_ref()
-                    .map(|e| self.transform_expression(e, inferences)),
-=======
                 initializer: initializer.as_ref().map(|e| {
                     self.transform_expression_with_length_replacement(
                         e,
@@ -606,19 +521,12 @@
                         length_params_to_remove,
                     )
                 }),
->>>>>>> d2191c30
             },
             // Statements that don't contain expressions
             HirStatement::Break | HirStatement::Continue => stmt.clone(),
         }
     }
 
-<<<<<<< HEAD
-    /// Transform an expression, detecting and converting pointer arithmetic to SliceIndex.
-    /// DECY-070: Converts *(ptr + offset) to SliceIndex { slice: ptr, index: offset }
-    #[allow(clippy::only_used_in_recursion)]
-    fn transform_expression(
-=======
     /// Transform an expression with length parameter replacement.
     /// DECY-072: Replaces length parameter variable usage with arr.len() calls.
     fn transform_expression_with_length_replacement(
@@ -649,7 +557,6 @@
     /// Recursively transform expression with both pointer arithmetic AND length replacement.
     /// DECY-072: This ensures length replacement happens in nested expressions.
     fn transform_expression_recursive_with_length(
->>>>>>> d2191c30
         &self,
         expr: &decy_hir::HirExpression,
         inferences: &HashMap<String, OwnershipInference>,
@@ -668,24 +575,12 @@
                                 ..
                             } = &inference.kind
                             {
-<<<<<<< HEAD
-                                // Transform to SliceIndex!
-                                let index_expr = if matches!(op, BinaryOperator::Subtract) {
-                                    // For subtraction, negate the offset: ptr - 2 becomes ptr[-2]
-                                    // But Rust doesn't support negative indexing, so we'll just use the offset as-is
-                                    // Runtime checks will catch out-of-bounds access
-                                    self.transform_expression(right, inferences)
-                                } else {
-                                    self.transform_expression(right, inferences)
-                                };
-=======
                                 // Transform the offset expression (same for both add and subtract)
                                 let index_expr = self.transform_expression_with_length_replacement(
                                     right,
                                     inferences,
                                     length_params_to_remove,
                                 );
->>>>>>> d2191c30
 
                                 return HirExpression::SliceIndex {
                                     slice: Box::new(HirExpression::Variable(var_name.clone())),
@@ -753,28 +648,20 @@
                     .collect(),
             },
             HirExpression::FieldAccess { object, field } => HirExpression::FieldAccess {
-<<<<<<< HEAD
-                object: Box::new(self.transform_expression(object, inferences)),
-=======
                 object: Box::new(self.transform_expression_with_length_replacement(
                     object,
                     inferences,
                     length_params_to_remove,
                 )),
->>>>>>> d2191c30
                 field: field.clone(),
             },
             HirExpression::PointerFieldAccess { pointer, field } => {
                 HirExpression::PointerFieldAccess {
-<<<<<<< HEAD
-                    pointer: Box::new(self.transform_expression(pointer, inferences)),
-=======
                     pointer: Box::new(self.transform_expression_with_length_replacement(
                         pointer,
                         inferences,
                         length_params_to_remove,
                     )),
->>>>>>> d2191c30
                     field: field.clone(),
                 }
             }
@@ -794,15 +681,11 @@
                 expr: cast_expr,
                 target_type,
             } => HirExpression::Cast {
-<<<<<<< HEAD
-                expr: Box::new(self.transform_expression(cast_expr, inferences)),
-=======
                 expr: Box::new(self.transform_expression_with_length_replacement(
                     cast_expr,
                     inferences,
                     length_params_to_remove,
                 )),
->>>>>>> d2191c30
                 target_type: target_type.clone(),
             },
             HirExpression::CompoundLiteral {
@@ -821,11 +704,6 @@
                     })
                     .collect(),
             },
-<<<<<<< HEAD
-            HirExpression::IsNotNull(inner) => {
-                HirExpression::IsNotNull(Box::new(self.transform_expression(inner, inferences)))
-            }
-=======
             HirExpression::IsNotNull(inner) => HirExpression::IsNotNull(Box::new(
                 self.transform_expression_with_length_replacement(
                     inner,
@@ -833,20 +711,15 @@
                     length_params_to_remove,
                 ),
             )),
->>>>>>> d2191c30
             HirExpression::Calloc {
                 count,
                 element_type,
             } => HirExpression::Calloc {
-<<<<<<< HEAD
-                count: Box::new(self.transform_expression(count, inferences)),
-=======
                 count: Box::new(self.transform_expression_with_length_replacement(
                     count,
                     inferences,
                     length_params_to_remove,
                 )),
->>>>>>> d2191c30
                 element_type: element_type.clone(),
             },
             HirExpression::Malloc { size } => HirExpression::Malloc {
@@ -907,33 +780,6 @@
                 )),
                 element_type: element_type.clone(),
             },
-<<<<<<< HEAD
-            HirExpression::StringMethodCall {
-                receiver,
-                method,
-                arguments,
-            } => HirExpression::StringMethodCall {
-                receiver: Box::new(self.transform_expression(receiver, inferences)),
-                method: method.clone(),
-                arguments: arguments
-                    .iter()
-                    .map(|arg| self.transform_expression(arg, inferences))
-                    .collect(),
-            },
-            HirExpression::SliceIndex {
-                slice,
-                index,
-                element_type,
-            } => {
-                // SliceIndex expressions are already safe - just transform children
-                HirExpression::SliceIndex {
-                    slice: Box::new(self.transform_expression(slice, inferences)),
-                    index: Box::new(self.transform_expression(index, inferences)),
-                    element_type: element_type.clone(),
-                }
-            }
-=======
->>>>>>> d2191c30
             // Leaf expressions - no transformation needed
             HirExpression::IntLiteral(_)
             | HirExpression::StringLiteral(_)
